--- conflicted
+++ resolved
@@ -9,11 +9,7 @@
 CDIR = $(DIR)/cython
 PDIR = $(DIR)/optweight
 
-<<<<<<< HEAD
-NEWDIRS = $(LDIR)
-=======
 NEWDIRS = $(LDIR) ${ODIR}
->>>>>>> fb1e786f
 $(info $(shell mkdir -p -v $(NEWDIRS)))
 
 CFLAGS = -g -Wall -Wextra -std=c99 -pedantic
